--- conflicted
+++ resolved
@@ -632,23 +632,7 @@
         carbon_to_co2_ratio = 3.664
         result = self.get_carbon_under_protection_final_year()
         result *= carbon_to_co2_ratio
-<<<<<<< HEAD
-        return result
-
-
-    def get_max_annual_emissions_reduction(self) -> np.float64:
-        total_emissions_reduction = self.get_total_emissions_reduction_series()
-        result = total_emissions_reduction.max()
-        
-        return result / 1000
-
-
-    def get_total_emissions_reduction_final_year(self) -> np.float64:
-        total_emissions_reduction = self.get_total_emissions_reduction_series()
-        result = total_emissions_reduction.loc[self.end_year]
-        
-        return result / 1000
-
+        return result
 
     def key_results(self) -> dict:
         """Define key results for ocean scenarios."""
@@ -657,7 +641,4 @@
                 'net_operating_savings': self.get_operating_cost(),  # TODO
                 'lifetime_operating_savings': self.get_lifetime_operating_savings(),
                 'cumulative_emissions_reduced': self.get_total_emissions_reduction(),
-                'total_additional_co2eq_sequestered': self.get_total_co2_seq()}
-=======
-        return result
->>>>>>> b98e6e8f
+                'total_additional_co2eq_sequestered': self.get_total_co2_seq()}