"""Reads Variable Meta Analysis tab

   The code in this file is licensed under the GNU AFFERO GENERAL PUBLIC LICENSE
   version 3.0.

   Outputs of this utility are considered to be data and do not automatically
   carry the license used for the code in this utility. It is up to the user and
   copyright holder of the inputs to determine what copyright applies to the
   output.
"""

import os
import pathlib
import pandas as pd
from numpy import nan
from collections import OrderedDict
from tools.util import cell_to_offsets, empty_to_nan, to_filename, convert_bool

CSV_TEMPLATE_PATH = pathlib.Path(__file__).parents[1].joinpath('data', 'VMA', 'vma_template.csv')
pd.set_option('display.expand_frame_repr', False)

# dtype conversion map
COLUMN_DTYPE_MAP = {
    'SOURCE ID: Author/Org, Date, Info': lambda x: x,
    'Link': lambda x: x,
    'World / Drawdown Region': lambda x: x,
    'Specific Geographic Location': lambda x: x,
    'Thermal-Moisture Regime': lambda x: x,
    'Source Validation Code': lambda x: x,
    'Year / Date': lambda x: int(x) if x is not nan else x,
    'License Code': lambda x: x,
    'Raw Data Input': lambda x: float(x) if x is not nan else x,
    'Original Units': lambda x: x,
    'Conversion calculation': lambda x: float(x) if x is not nan else x,
    'Common Units': lambda x: x,
    'Weight': lambda x: x,
    'Assumptions': lambda x: x,
    'Exclude Data?': lambda x: convert_bool(x) if x is not nan else x,
}


def make_vma_df_template():
    """
    Helper function that generates a DataFrame with the same columns as the tables in
    the xls solution Variable Meta Analysis. This is the correct DataFrame format to
    input to the VMA python class. A researcher can thus use this function to create
    a new VMA table in python to populate with data if they want.
    """
    df = pd.read_csv(CSV_TEMPLATE_PATH, index_col=False, skipinitialspace=True, skip_blank_lines=True, comment='#')
    return df


class VMAReader:
    def __init__(self, wb):
        """
        xls_path: path to solution xls file
        """
        self.wb = wb
        self.df_template = make_vma_df_template()

    def read_xls(self, csv_path=None, alt_vma=False):
        """
        Reads the whole Variable Meta-analysis xls sheet.
        Note this currently only works for LAND solutions.
        csv_path: (pathlib path object or str) If specified, will write CSVs to path for each table
        alt_vma: False = process the primary VMA sheet 'Variable Meta-analysis',
                 True = process the alternate VMA sheet 'Variable Meta-analysis-DD' with fixed
                    values for Average, High, and Low.
        """
        if alt_vma:
            sheetname = 'Variable Meta-analysis-DD'
            fixed_summary = True
        else:
            sheetname = 'Variable Meta-analysis'
            fixed_summary = False

        self._find_tables(sheetname=sheetname)
        df_dict = OrderedDict()
        for title, location in self.table_locations.items():
            df, use_weight, summary = self.read_single_table(source_id_cell=location,
                    sheetname=sheetname, fixed_summary=fixed_summary)
            if df.empty:  # in line with our policy of setting empty tables to None
                df_dict[title] = (None, False, (nan, nan, nan))
            else:
                df_dict[title] = (df, use_weight, summary)

        if csv_path is not None:
            idx = pd.Index(data=list(range(1, len(df_dict) + 1)), name='VMA number')
            info_df = pd.DataFrame(columns=['Filename', 'Title on xls', 'Has data?', 'Use weight?',
                'Fixed Mean', 'Fixed High', 'Fixed Low'], index=idx)
            i = 1
            for title, values in df_dict.items():
                table = values[0]
                use_weight = values[1]
                (average, high, low) = values[2]
                path_friendly_title = to_filename(title)
                row = {'Filename': path_friendly_title, 'Title on xls': title,
                       'Has data?': False if table is None else True,
                       'Use weight?': use_weight,
                       'Fixed Mean': average, 'Fixed High': high, 'Fixed Low': low}
                info_df.loc[i, :] = row
                i += 1
                if table is not None:
                    table.to_csv(os.path.join(csv_path, path_friendly_title + '.csv'), index=False)
            info_df.to_csv(os.path.join(csv_path, 'VMA_info.csv'))
        return df_dict

    def normalize_col_name(self, name):
        """Substitute well-known names for variants seen in some solutions."""
        known_aliases = {
                'Manually Exclude Data?': 'Exclude Data?',
                'Manually Excluded?': 'Exclude Data?',
                'Weight by: Production': 'Weight',
                # someone did a global replace of 'version' with 'edition' in Conservation Ag.
                'Conedition calculation': 'Conversion calculation',
        }
        return known_aliases.get(name, name)

    def read_single_table(self, source_id_cell, sheetname, fixed_summary):
        """
        Reads a single Variable Meta-analysis table (e.g. Current Adoption).
        source_id_cell: xls location or offsets of SOURCE ID cell of table
        (e.g. 'C48' or cell_to_offsets('C48'), where C48 is the cell that starts 'SOURCE ID...')

        sheetname: typically 'Variable Meta-analysis' or 'Variable Meta-analysis-DD'
        fixed_summary: whether Average, High, and Low are fixed values to be extracted from Excel.
        """
        sheet = self.wb.sheet_by_name(sheetname)
        df = self.df_template.copy(deep=True)
        if isinstance(source_id_cell, str):  # for convenience + testing
            row1, col1 = cell_to_offsets(source_id_cell)
        else:  # for use with read_xls
            row1, col1 = source_id_cell
<<<<<<< HEAD
        done = False
        for r in range(120):
=======
        max_sources = 86
        for r in range(max_sources):
>>>>>>> 71d0b644
            new_row = {}
            for c in range(15):
                if c == 14:
                    c += 1  # There is a blank column before the "Exclude Data?" column
                col_name = df.columns[c] if c != 15 else df.columns[-1]
                if r == 0:  # check col name before proceeding
                    first_cell = sheet.cell_value(row1, col1 + c)
                    name_to_check = self.normalize_col_name(first_cell.strip().replace('*', ''))
                    assert name_to_check == col_name, 'cell value: {} is not {}'.format(first_cell, col_name)
<<<<<<< HEAD
                cell_val = self.sheet.cell_value(row1 + 1 + r, col1 + c)  # get raw val
                if cell_val == '**Add calc above':
                    done = True  # this is the edge case where the table is filled with no extra rows
                    break
                cell_val = COLUMN_DTYPE_MAP[col_name](empty_to_nan(cell_val))  # conversions
                new_row[col_name] = cell_val
            if done or all(pd.isna(v) for k, v in new_row.items() if k != 'Common Units'):
=======
                cell_val = sheet.cell_value(row1 + 1 + r, col1 + c)  # get raw val
                cell_val = COLUMN_DTYPE_MAP[col_name](empty_to_nan(cell_val))  # conversions
                new_row[col_name] = cell_val
            if all(pd.isna(v) for k, v in new_row.items() if k not in ['Common Units', 'Weight']):
>>>>>>> 71d0b644
                last_row = r
                break  # assume an empty row (except for Common Units) indicates no more sources to copy
            else:
                df = df.append(new_row, ignore_index=True)
        else:
            raise Exception(
<<<<<<< HEAD
                'No blank row detected in table. Either there are 120+ VMAs in table, the table has been misused '
                'or there is some error in the code. Cell: {}'.format(source_id_cell))
=======
                'No blank row detected in table. Either there are {}+ VMAs in table, the table has been misused '
                'or there is some error in the code. Cell: {}'.format(max_sources, source_id_cell))
>>>>>>> 71d0b644
        if (df['Weight'] == 0).all():
            # Sometimes all weights are set to 0 instead of blank. In this case we want them to be NaN.
            df['Weight'] = df['Weight'].replace(0, nan)

        for r in range(last_row, last_row + 50):  # look past last row
            if sheet.cell_value(row1 + r, 18) == 'Use weight?':
                use_weight = convert_bool(sheet.cell_value(row1 + r + 1, 18))
                break
        else:
            raise ValueError("No 'Use weight?' cell found")

        if fixed_summary:
            # Find the Average, High, Low cells.
            for r in range(last_row, last_row + 50):
                if 'average' in str(sheet.cell_value(row1 + r, 17)).lower():
                    col = 19 if use_weight else 18
                    average = float(sheet.cell_value(row1 + r, col))
                    high = float(sheet.cell_value(row1 + r + 1, col))
                    low = float(sheet.cell_value(row1 + r + 2, col))
                    break
            else:
                raise ValueError(f"No 'Average' cell found for {source_id_cell}")
        else:
            average = high = low = nan

        return df, use_weight, (average, high, low)

    def _find_tables(self, sheetname):
        """
        Finds locations of all tables from the Variable Meta-analysis tab. They are not
        evenly spaced due to missing or extra rows, so to be safe we comb the following
        N rows from each table title. We also comb 10 rows ahead of each title to find
        the SOURCE ID cell, as this is also a varying spacing.

        Arguments:
            sheetname: name of the Excel Sheet. Some solutions use 'Variable Meta-analysis',
                some use 'Variable Meta-analysis-DD'.
        """

        table_locations = OrderedDict()
        sheet = self.wb.sheet_by_name(sheetname)
        row, col = 40, 2
        for table_num in range(1, 36):
            found = False
            for rows_to_next_table in range(200):
<<<<<<< HEAD
                title_from_cell = self.sheet.cell_value(row + rows_to_next_table, col)
=======
                title_from_cell = sheet.cell_value(row + rows_to_next_table, col)
>>>>>>> 71d0b644
                # print(title_from_cell)
                if title_from_cell.startswith('VARIABLE'):
                    # if the table has a generic VARIABLE title we assume there are no more variables to record
                    self.table_locations = table_locations
                    return  # search for tables ends here
                elif not title_from_cell:
                    continue

                # rather than recording titles we will check for vma number. We need to validate both the number and
                # ensure that the column where "common units" would be is empty, as the number alone is not enough
                # to uniquely identify a title row (table rows are also numbered)
                table_num_on_sheet = sheet.cell_value(row + rows_to_next_table, col - 2)
                common_units_check = not sheet.cell_value(row + rows_to_next_table, col + 11)
                if table_num_on_sheet == table_num and common_units_check:  # i.e. if title cell of table
                    for space_after_title in range(10):
                        offset = rows_to_next_table + space_after_title
                        if sheet.cell_value(row + offset, col) == 'SOURCE ID: Author/Org, Date, Info':
                            table_locations[title_from_cell] = (row + offset, col)
                            row += offset
                            found = True
                            # print('----------------------------FOUND {}'.format(title_from_cell))
                            break
                    else:
                        raise Exception('Cannot find SOURCE ID cell for {}'.format(title_from_cell))
                if found:
                    break
            else:
                print(table_locations)
                raise Exception('Cannot find table number {}'.format(table_num))
        self.table_locations = table_locations<|MERGE_RESOLUTION|>--- conflicted
+++ resolved
@@ -131,13 +131,8 @@
             row1, col1 = cell_to_offsets(source_id_cell)
         else:  # for use with read_xls
             row1, col1 = source_id_cell
-<<<<<<< HEAD
-        done = False
-        for r in range(120):
-=======
-        max_sources = 86
+        max_sources = 120
         for r in range(max_sources):
->>>>>>> 71d0b644
             new_row = {}
             for c in range(15):
                 if c == 14:
@@ -147,33 +142,21 @@
                     first_cell = sheet.cell_value(row1, col1 + c)
                     name_to_check = self.normalize_col_name(first_cell.strip().replace('*', ''))
                     assert name_to_check == col_name, 'cell value: {} is not {}'.format(first_cell, col_name)
-<<<<<<< HEAD
-                cell_val = self.sheet.cell_value(row1 + 1 + r, col1 + c)  # get raw val
+                cell_val = sheet.cell_value(row1 + 1 + r, col1 + c)  # get raw val
                 if cell_val == '**Add calc above':
                     done = True  # this is the edge case where the table is filled with no extra rows
                     break
                 cell_val = COLUMN_DTYPE_MAP[col_name](empty_to_nan(cell_val))  # conversions
                 new_row[col_name] = cell_val
-            if done or all(pd.isna(v) for k, v in new_row.items() if k != 'Common Units'):
-=======
-                cell_val = sheet.cell_value(row1 + 1 + r, col1 + c)  # get raw val
-                cell_val = COLUMN_DTYPE_MAP[col_name](empty_to_nan(cell_val))  # conversions
-                new_row[col_name] = cell_val
-            if all(pd.isna(v) for k, v in new_row.items() if k not in ['Common Units', 'Weight']):
->>>>>>> 71d0b644
+            if done or all(pd.isna(v) for k, v in new_row.items() if k not in ['Common Units', 'Weight']):
                 last_row = r
                 break  # assume an empty row (except for Common Units) indicates no more sources to copy
             else:
                 df = df.append(new_row, ignore_index=True)
         else:
             raise Exception(
-<<<<<<< HEAD
-                'No blank row detected in table. Either there are 120+ VMAs in table, the table has been misused '
-                'or there is some error in the code. Cell: {}'.format(source_id_cell))
-=======
                 'No blank row detected in table. Either there are {}+ VMAs in table, the table has been misused '
                 'or there is some error in the code. Cell: {}'.format(max_sources, source_id_cell))
->>>>>>> 71d0b644
         if (df['Weight'] == 0).all():
             # Sometimes all weights are set to 0 instead of blank. In this case we want them to be NaN.
             df['Weight'] = df['Weight'].replace(0, nan)
@@ -219,11 +202,7 @@
         for table_num in range(1, 36):
             found = False
             for rows_to_next_table in range(200):
-<<<<<<< HEAD
-                title_from_cell = self.sheet.cell_value(row + rows_to_next_table, col)
-=======
                 title_from_cell = sheet.cell_value(row + rows_to_next_table, col)
->>>>>>> 71d0b644
                 # print(title_from_cell)
                 if title_from_cell.startswith('VARIABLE'):
                     # if the table has a generic VARIABLE title we assume there are no more variables to record
