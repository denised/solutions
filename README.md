--- conflicted
+++ resolved
@@ -10,21 +10,6 @@
 Future updates to the research will be published in this repository.
 
 While this repo covers the model and analytics in the form of a python library, our [sister project](https://github.com/ProjectDrawdown/global-research-platform) develops that into a hosted solution with a researcher-aimed UI.
-<<<<<<< HEAD
-
-## Status
-
-Conversion Status:
-  * Most of the solutions (technologies) have been converted.  The remaining include some technologies (such as those related to Food systems and Oceans) that use different methodology.
-  * New solutions are converted as they become released from Project Drawdown.
-  * All of the "core calculations" (which generate the main results) have been completed.
-  * Most of the "secondary calculations" (which are used to do solution-specific generation of, e.g. emissions factors or adoption estimates) are not yet implemented.
-  * The overall integration between multiple solution models (used to model, for example, the impact of adopton of one solution on demand for another) has not yet been implemented.
-
-Other Status:
-  * We anticipate ongoing work to make the models and analytics more understandable, both in terms of code improvements and documentation.
-
-=======
 
 ---
 ## Status
@@ -40,7 +25,6 @@
   * We anticipate ongoing work to make the models and analytics more understandable, both in terms of code improvements and documentation.
 
 ---
->>>>>>> 9eb1485c
 # Using the code
 
 ## Getting the source code
@@ -61,10 +45,7 @@
 
 The Jupyter environment is recommended for exploring the code and doing development, while the pip deployment is better for deployment as a package.
 
-<<<<<<< HEAD
-=======
 ---
->>>>>>> 9eb1485c
 
 ## License
 The python code for the model engine is licensed under the GNU Affero General Public license and subject to the license terms in the LICENSE file found in the top-level directory of this distribution and at [https://github.com/ProjectDrawdown/solutions](https://github.com/ProjectDrawdown/solutions). No part of this Project, including this file, may be copied, modified, propagated, or distributed except according to the terms contained in the LICENSE file.
@@ -77,11 +58,8 @@
 Many thanks to the contributors of the &lt;code&gt;earth hackathon held at the Internet Archive on Sept. 5, 6, and 7 of 2018 which began this project. They are: Owen Barton, Robert L. Read, Denton Gentry, Henry Poole, Greg Elin, Marc Jones, and Stephanie Liu, in addition to Project Drawdown scientists and volunteers, Ryan Allard, Catherine Foster, Chad Frischmann, Kevin Bayuk, and Nick Peters.
 
 Huge thanks to Beni Bienz of The Climate Foundation for his work in implementing a substantial portion of the original system, and to Denton Gentry for the majority of the subsequent development.
-<<<<<<< HEAD
-=======
 
 ---
->>>>>>> 9eb1485c
 
 ## Contact
 
